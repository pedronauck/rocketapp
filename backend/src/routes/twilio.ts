import type { Hono } from 'hono';
import type { UpgradeWebSocket, WSContext, WSMessageReceive } from 'hono/ws';
import { nanoid } from 'nanoid';
import { generateTwiML } from '../utils/twiml';
import {
  streamAnswer,
  streamAnswerWithMessages,
  type SimpleMessage,
} from '../services/ai';
import { validateTwilioSignature } from '../utils/twilio-signature';
import { getEnv } from '../config/env';
import { log } from '../utils/log';
import { sessions } from '../services/session';
import { parseKnownMessage } from '../types/relay';
import { getRandomThinkingMessage } from '../utils/thinking-messages';
import type { Context } from 'hono';
import { getDatabase } from '../db/database';

// Helpers
function resolveRelayWsUrl(req: Request): string {
  const env = getEnv();
  const envUrl = env.RELAY_WS_URL;
  if (envUrl) return envUrl;
  // Derive from incoming request host; default to ws for local
  const url = new URL(req.url);
  const scheme = url.protocol === 'https:' ? 'wss' : 'ws';
  const host = url.host; // includes port
  return `${scheme}://${host}/twilio/relay`;
}

type UpgradeWS = UpgradeWebSocket;

export function registerTwilioRoutes(app: Hono, upgradeWebSocket: UpgradeWS) {
  const env = getEnv();
  registerTwiMLRoute(app, env);
  registerVoiceRoute(app, env);
  registerRelayRoutes(app, upgradeWebSocket, env);
}

function registerTwiMLRoute(app: Hono, env: ReturnType<typeof getEnv>) {
<<<<<<< HEAD
  // Twilio typically calls this endpoint with POST, but allow GET for
  // compatibility and easier local/browser debugging.
=======
>>>>>>> 0ba3245e
  app.post('/twiml', async (c) => respondWithTwiML(c, env));
  app.get('/twiml', async (c) => respondWithTwiML(c, env));
}

function registerVoiceRoute(app: Hono, env: ReturnType<typeof getEnv>) {
  app.post('/twilio/voice', async (c) => {
    const ok = await validateSignatureIfConfigured(c, env);
    if (!ok)
      return c.json(
        { error: 'unauthorized', message: 'Invalid Twilio signature' },
        401
      );
    const wsUrl = resolveRelayWsUrl(c.req.raw);
    const xml = generateTwiML({
      websocketUrl: wsUrl,
      welcomeGreeting: env.RELAY_WELCOME_GREETING,
    });
    log.info('[twilio] POST /twilio/voice -> replying TwiML with ws URL');
    return c.text(xml, 200, { 'Content-Type': 'text/xml' });
  });
}

function registerRelayRoutes(
  app: Hono,
  upgradeWebSocket: UpgradeWS,
  env: ReturnType<typeof getEnv>
) {
  const handlerFactory = makeRelayHandlerFactory(env);
  app.get('/ws', upgradeWebSocket(handlerFactory));
  app.get('/twilio/relay', upgradeWebSocket(handlerFactory));
}

async function respondWithTwiML(c: Context, env: ReturnType<typeof getEnv>) {
  // Extract phone number from Twilio POST data
  let phoneNumber = '';
  if (c.req.method === 'POST') {
    try {
      const formData = await c.req.parseBody();
      phoneNumber = (formData.From as string) || '';
      log.info('[twilio] Extracted phone number', { phoneNumber });
    } catch (err) {
      log.error('[twilio] Failed to parse form data', err);
    }
  }
  
  const domain = env.NGROK_URL;
  let wsUrl = domain
    ? `wss://${domain}/ws`
    : resolveRelayWsUrl(c.req.raw).replace('/twilio/relay', '/ws');
  
  // Add phone number as query parameter if available
  if (phoneNumber) {
    wsUrl += `?phone=${encodeURIComponent(phoneNumber)}`;
  }
  
  const xml = generateTwiML({
    websocketUrl: wsUrl,
    welcomeGreeting: env.RELAY_WELCOME_GREETING,
  });
  log.info('[twilio] respondWithTwiML -> replying TwiML with ws URL', { wsUrl });
  return c.text(xml, 200, { 'Content-Type': 'text/xml' });
}

async function validateSignatureIfConfigured(
  c: Context,
  env: ReturnType<typeof getEnv>
) {
  const authToken = env.TWILIO_AUTH_TOKEN;
  if (!authToken) return true;
  const contentType = c.req.header('content-type') || '';
  const formParams = contentType.includes('application/x-www-form-urlencoded')
    ? ((await c.req.parseBody()) as Record<
        string,
        string | Blob | File | undefined
      >)
    : undefined;
  const reqUrl = new URL(c.req.url);
  const host = c.req.header('host') || reqUrl.host;
  const protoHdr = c.req.header('x-forwarded-proto');
  const proto = (protoHdr || reqUrl.protocol.replace(':', '')).toLowerCase();
  const urlForSig = `${proto}://${host}${reqUrl.pathname}${reqUrl.search}`;
  return validateTwilioSignature({
    url: urlForSig,
    method: c.req.method,
    headers: c.req.raw.headers,
    formParams,
    authToken,
  });
}

function makeRelayHandlerFactory(env: ReturnType<typeof getEnv>) {
  const isDebug = env.LOG_LEVEL === 'debug' || env.LOG_LEVEL === 'trace';
  return (c: any) => {
    let currentAbort: any = null;
    let callSid: string | null = null;
    let phoneNumber: string | null = null;
    const connectionId = nanoid(6);
    
    // Extract phone number from query parameters
    try {
      const url = new URL(c.req.url);
      phoneNumber = url.searchParams.get('phone');
      if (phoneNumber) {
        log.info('[relay] Phone number extracted from URL', { phoneNumber });
      }
    } catch (err) {
      log.error('[relay] Failed to extract phone from URL', err);
    }
    
    return {
      onOpen() {
        log.info('[relay] open', { connectionId, phoneNumber });
      },
      async onMessage(event: MessageEvent<WSMessageReceive>, ws: WSContext) {
        try {
          const parsed = safeParseMessage(event);
          if (!parsed) return;
          await routeRelayMessage({
            parsed,
            ws,
            state: {
              connectionId,
              callSidRef: () => callSid,
              setCallSid: (v: string | null) => (callSid = v),
              phoneNumber,
            },
            abortRef: {
              get: () => currentAbort,
              set: (a: any) => (currentAbort = a),
            },
            isDebug,
          });
        } catch (err) {
          log.error('[relay] onMessage:error', {
            error: (err as any)?.message || String(err),
          });
        }
      },
      onError() {
        if (currentAbort) currentAbort.abort('ws-error');
        log.error('[relay] ws:error', { connectionId, callSid });
      },
      onClose() {
        if (currentAbort) currentAbort.abort('ws-closed');
        currentAbort = null;
        
        // Mark conversation as ended in database
        if (callSid && phoneNumber) {
          try {
            const db = getDatabase();
            const finalMessages = sessions.get(callSid) || [];
            db.updateConversationMessages(callSid, finalMessages, true); // true = ended
            log.info('[relay] Marked conversation as ended in database', { callSid });
          } catch (err) {
            log.error('[relay] Failed to mark conversation as ended', err);
          }
        }
        
        if (callSid) sessions.clear(callSid);
        log.info('[relay] close', { connectionId, callSid, phoneNumber });
      },
    };
  };
}

function safeParseMessage(event: MessageEvent<WSMessageReceive>) {
  const data = typeof event.data === 'string' ? event.data : '';
  if (!data) return null;
  const raw = JSON.parse(data);
  return parseKnownMessage(raw) || raw;
}

type RelayState = {
  connectionId: string;
  callSidRef: () => string | null;
  setCallSid: (v: string | null) => void;
  phoneNumber: string | null;
};
type AbortRef = { get: () => any; set: (a: any) => void };

async function routeRelayMessage(args: {
  parsed: any;
  ws: WSContext;
  state: RelayState;
  abortRef: AbortRef;
  isDebug: boolean;
}) {
  const { parsed, ws, state, abortRef, isDebug } = args;
  const type = parsed?.type;
  switch (type) {
    case 'setup':
      return handleSetup(parsed, state);
    case 'prompt':
      return handlePrompt(parsed, ws, state, abortRef, isDebug);
    case 'interrupt':
      return handleInterrupt(state, abortRef);
    case 'ping':
      ws.send(JSON.stringify({ type: 'pong' }));
      return;
    default:
      return; // ignore lifecycle and unknown
  }
}

function handleSetup(parsed: any, state: RelayState) {
  const callSid = parsed?.callSid || null;
  state.setCallSid(callSid);
  if (callSid) {
    sessions.getOrInit(
      callSid,
      [{ role: 'system', content: getEnv().SYSTEM_PROMPT || '' }].filter(
        Boolean
      ) as SimpleMessage[]
    );
    
    // Create conversation in database if we have a phone number
    if (state.phoneNumber) {
      try {
        const db = getDatabase();
        db.createConversation(callSid, state.phoneNumber);
        log.info('[relay] Created conversation in database', { 
          callSid, 
          phoneNumber: state.phoneNumber 
        });
      } catch (err) {
        log.error('[relay] Failed to create conversation in database', err);
      }
    }
  }
  log.info('[relay] setup', { 
    connectionId: state.connectionId, 
    callSid,
    phoneNumber: state.phoneNumber 
  });
}

async function handlePrompt(
  parsed: any,
  ws: WSContext,
  state: RelayState,
  abortRef: AbortRef,
  isDebug: boolean
) {
  const text: string = parsed?.voicePrompt || parsed?.text || '';
  if (!text) return;
  startAbort(abortRef);
  const { turnId, startedAt } = logPromptReceived(text, state);
  const timer = startTimeout(abortRef);
  try {
    // Send a quick placeholder so callers hear immediate feedback
    const env = getEnv();
    if (env.RELAY_THINKING_ENABLED) {
      const thinking = getRandomThinkingMessage();
      if (thinking) {
        ws.send(JSON.stringify({ type: 'text', token: thinking, last: false }));
      }
    }

    const { stream, usedMessages } = await getTextStream(state, text, abortRef);
    logStreamStart(isDebug, state, turnId, usedMessages);
    const { chunks, chars } = await sendStream(ws, stream);
    logStreamFinish(state, turnId, startedAt, chunks, chars);
  } catch (err) {
    logStreamError(state, turnId, startedAt, err);
  } finally {
    if (timer) clearTimeout(timer);
  }
}

function handleInterrupt(state: RelayState, abortRef: AbortRef) {
  if (abortRef.get()) abortRef.get().abort('interrupt');
  log.info('[relay] interrupt', {
    connectionId: state.connectionId,
    callSid: state.callSidRef(),
  });
}

function startAbort(abortRef: AbortRef) {
  if (abortRef.get()) abortRef.get().abort('superseded');
  abortRef.set(new (globalThis as any).AbortController());
}

function logPromptReceived(text: string, state: RelayState) {
  const turnId = nanoid(6);
  const preview = text.slice(0, 140);
  log.info('[relay] prompt:received', {
    connectionId: state.connectionId,
    callSid: state.callSidRef(),
    turnId,
    len: text.length,
    preview,
  });
  return { turnId, startedAt: Date.now() };
}

function startTimeout(abortRef: AbortRef) {
  const timeoutMs = getEnv().AI_TIMEOUT_MS;
  return setTimeout(() => abortRef.get()?.abort('timeout'), timeoutMs);
}

async function getTextStream(
  state: RelayState,
  userText: string,
  abortRef: AbortRef
) {
  if (state.callSidRef()) {
    const history = sessions.get(state.callSidRef()!) || [];
    const withUser: SimpleMessage[] = [
      ...history,
      { role: 'user', content: userText },
    ];
    const stream = await streamAnswerWithMessages(withUser, {
      abortSignal: abortRef.get().signal,
    });
    sessions.set(state.callSidRef()!, withUser);
    
    // Update conversation in database
    if (state.phoneNumber) {
      try {
        const db = getDatabase();
        db.updateConversationMessages(state.callSidRef()!, withUser);
      } catch (err) {
        log.error('[relay] Failed to update conversation messages', err);
      }
    }
    
    return { stream, usedMessages: true } as const;
  }
  const stream = await streamAnswer(userText, {
    abortSignal: abortRef.get().signal,
  });
  return { stream, usedMessages: false } as const;
}

function logStreamStart(
  isDebug: boolean,
  state: RelayState,
  turnId: string,
  usedMessages: boolean
) {
  if (!isDebug) return;
  log.debug('[relay] prompt:stream-start', {
    connectionId: state.connectionId,
    callSid: state.callSidRef(),
    turnId,
    model: getEnv().AI_MODEL,
    usedMessages,
  });
}

async function sendStream(ws: WSContext, stream: AsyncIterable<string>) {
  let chunks = 0;
  let chars = 0;
  for await (const chunk of stream) {
    chunks++;
    chars += chunk.length;
    ws.send(JSON.stringify({ type: 'text', token: chunk, last: false }));
  }
  ws.send(JSON.stringify({ type: 'text', token: '', last: true }));
  return { chunks, chars };
}

function logStreamFinish(
  state: RelayState,
  turnId: string,
  startedAt: number,
  chunks: number,
  chars: number
) {
  const durationMs = Date.now() - startedAt;
  log.info('[relay] prompt:stream-finish', {
    connectionId: state.connectionId,
    callSid: state.callSidRef(),
    turnId,
    chunks,
    chars,
    durationMs,
  });
}

function logStreamError(
  state: RelayState,
  turnId: string,
  startedAt: number,
  err: unknown
) {
  const durationMs = Date.now() - startedAt;
  log.error('[relay] prompt:error', {
    connectionId: state.connectionId,
    callSid: state.callSidRef(),
    turnId,
    durationMs,
    error: (err as any)?.message || String(err),
  });
}<|MERGE_RESOLUTION|>--- conflicted
+++ resolved
@@ -38,11 +38,6 @@
 }
 
 function registerTwiMLRoute(app: Hono, env: ReturnType<typeof getEnv>) {
-<<<<<<< HEAD
-  // Twilio typically calls this endpoint with POST, but allow GET for
-  // compatibility and easier local/browser debugging.
-=======
->>>>>>> 0ba3245e
   app.post('/twiml', async (c) => respondWithTwiML(c, env));
   app.get('/twiml', async (c) => respondWithTwiML(c, env));
 }
@@ -87,22 +82,24 @@
       log.error('[twilio] Failed to parse form data', err);
     }
   }
-  
+
   const domain = env.NGROK_URL;
   let wsUrl = domain
     ? `wss://${domain}/ws`
     : resolveRelayWsUrl(c.req.raw).replace('/twilio/relay', '/ws');
-  
+
   // Add phone number as query parameter if available
   if (phoneNumber) {
     wsUrl += `?phone=${encodeURIComponent(phoneNumber)}`;
   }
-  
+
   const xml = generateTwiML({
     websocketUrl: wsUrl,
     welcomeGreeting: env.RELAY_WELCOME_GREETING,
   });
-  log.info('[twilio] respondWithTwiML -> replying TwiML with ws URL', { wsUrl });
+  log.info('[twilio] respondWithTwiML -> replying TwiML with ws URL', {
+    wsUrl,
+  });
   return c.text(xml, 200, { 'Content-Type': 'text/xml' });
 }
 
@@ -140,7 +137,7 @@
     let callSid: string | null = null;
     let phoneNumber: string | null = null;
     const connectionId = nanoid(6);
-    
+
     // Extract phone number from query parameters
     try {
       const url = new URL(c.req.url);
@@ -151,7 +148,7 @@
     } catch (err) {
       log.error('[relay] Failed to extract phone from URL', err);
     }
-    
+
     return {
       onOpen() {
         log.info('[relay] open', { connectionId, phoneNumber });
@@ -188,19 +185,21 @@
       onClose() {
         if (currentAbort) currentAbort.abort('ws-closed');
         currentAbort = null;
-        
+
         // Mark conversation as ended in database
         if (callSid && phoneNumber) {
           try {
             const db = getDatabase();
             const finalMessages = sessions.get(callSid) || [];
             db.updateConversationMessages(callSid, finalMessages, true); // true = ended
-            log.info('[relay] Marked conversation as ended in database', { callSid });
+            log.info('[relay] Marked conversation as ended in database', {
+              callSid,
+            });
           } catch (err) {
             log.error('[relay] Failed to mark conversation as ended', err);
           }
         }
-        
+
         if (callSid) sessions.clear(callSid);
         log.info('[relay] close', { connectionId, callSid, phoneNumber });
       },
@@ -257,25 +256,25 @@
         Boolean
       ) as SimpleMessage[]
     );
-    
+
     // Create conversation in database if we have a phone number
     if (state.phoneNumber) {
       try {
         const db = getDatabase();
         db.createConversation(callSid, state.phoneNumber);
-        log.info('[relay] Created conversation in database', { 
-          callSid, 
-          phoneNumber: state.phoneNumber 
+        log.info('[relay] Created conversation in database', {
+          callSid,
+          phoneNumber: state.phoneNumber,
         });
       } catch (err) {
         log.error('[relay] Failed to create conversation in database', err);
       }
     }
   }
-  log.info('[relay] setup', { 
-    connectionId: state.connectionId, 
+  log.info('[relay] setup', {
+    connectionId: state.connectionId,
     callSid,
-    phoneNumber: state.phoneNumber 
+    phoneNumber: state.phoneNumber,
   });
 }
 
@@ -358,7 +357,7 @@
       abortSignal: abortRef.get().signal,
     });
     sessions.set(state.callSidRef()!, withUser);
-    
+
     // Update conversation in database
     if (state.phoneNumber) {
       try {
@@ -368,7 +367,7 @@
         log.error('[relay] Failed to update conversation messages', err);
       }
     }
-    
+
     return { stream, usedMessages: true } as const;
   }
   const stream = await streamAnswer(userText, {
