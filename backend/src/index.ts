--- conflicted
+++ resolved
@@ -5,11 +5,8 @@
 import { getEnv } from './config/env';
 import { log } from './utils/log';
 import { registerTwilioRoutes } from './routes/twilio';
-<<<<<<< HEAD
 import { registerStreamRoutes } from './routes/stream';
-=======
 import { initDatabase } from './db/database';
->>>>>>> 0ba3245e
 
 const app = new Hono();
 dotenv.config();
